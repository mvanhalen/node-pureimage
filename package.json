--- conflicted
+++ resolved
@@ -1,10 +1,6 @@
 {
   "name": "pureimage",
-<<<<<<< HEAD
-  "version": "0.3.3",
-=======
   "version": "0.3.6",
->>>>>>> 470cf765
   "description": "Pure JS image drawing API based on Canvas. Export to PNG streams.",
   "author": {
     "name": "Josh Marinacci",
