// Pure Image uses existing libraries for font parsing, jpeg/png encode/decode
// and borrowed code for transform management and unsigned integer manipulation

//2014-11-14  line count: 418, 411, 407, 376, 379, 367
//2014-11-15  line count: 401, 399, 386, 369, 349,


var fs = require('fs');
var PNG = require('pngjs').PNG;
var JPEG = require('jpeg-js');
var uint32 = require('./uint32');
var Bitmap = require('./bitmap');
var text = require('./text');

<<<<<<< HEAD
exports.make = function(w,h,options) {
    return new Bitmap(w,h,options);
};

exports.encodePNGToStream = function(bitmap, outstream) {
    return new Promise((res,rej)=>{
        var png = new PNG({
            width:bitmap.width,
            height:bitmap.height
=======
var NAMED_COLORS = {
    'white':0xFFFFFFff, 'black':0x000000ff,  'red':0xFF0000ff,  'green':0x00FF00ff, 'blue':0x0000FFff,
}
var DEFAULT_FONT_FAMILY = 'source';

function Bitmap4BBP(w,h,options) {
    this.width = Math.floor(w);
    this.height = Math.floor(h);
    var fillval = 0x000000FF;
    if(options && (typeof options.fillval) !== undefined) {
        fillval = options.fillval;
    }
    this._buffer = new Buffer(this.width*this.height*4);
    this.data = this._buffer;
    for(var i=0; i<this.width; i++) {
        for(var j=0; j<this.height; j++) {
            this._buffer.writeUInt32BE(fillval, (j*this.width+i)*4);
        }
    }
    this._index = function(x,y) {
        return (this.width * Math.floor(y) + Math.floor(x))*4;
    }

    this.getContext = function(type) {
        return new Bitmap4BBPContext(this);
    }
    this.setPixelRGBA = function(x,y,rgba) {
        x = Math.floor(x);
        y = Math.floor(y);
        if(x < 0) return;
        if(y < 0) return;
        if(x >= this.width) return;
        if(y >= this.height) return;
        var i = (this.width * y + x)*4;
        var bytes = uint32.getBytesBigEndian(rgba);
        this.data[i+0] = bytes[0];
        this.data[i+1] = bytes[1];
        this.data[i+2] = bytes[2];
        this.data[i+3] = bytes[3];
    }
    this.setPixelRGBA_i = function(x,y,r,g,b,a) {
        x = Math.floor(x);
        y = Math.floor(y);
        if(x < 0) return;
        if(y < 0) return;
        if(x >= this.width) return;
        if(y >= this.height) return;
        var i = (this.width * y + x)*4;
        this.data[i+0] = r;
        this.data[i+1] = g;
        this.data[i+2] = b;
        this.data[i+3] = a;
    }
    this.getPixelRGBA = function(x,y) {
        x = Math.floor(x);
        y = Math.floor(y);
        if(x<0) return 0;
        if(y<0) return 0;
        if(x >= this.width) return 0;
        if(y >= this.height) return 0;
        var i = (this.width * y + x) * 4;
        return uint32.fromBytesBigEndian(
            this.data[i+0],
            this.data[i+1],
            this.data[i+2],
            this.data[i+3]);
    }
}

function Bitmap4BBPContext(bitmap) {
    //we get more than a factor 2x speedup by using caching
    this.USE_FONT_GLYPH_CACHING = true;

    this._bitmap = bitmap;
    this.transform = new trans.Transform();
    this.mode = "OVER";
    this._settings = {
        font: {
            family:'serif',
            size: 14,
        }
    }


    // === Canvas context ===================
    this.save = function() {           this.transform.save();           }
    this.restore = function() {        this.transform.restore();        }
    this.translate = function(x,y) {   this.transform.translate(x,y);   }


    // ==========  Pixel Access =============

    this._index = function(x,y) {
        var pt = this.transform.transformPoint(x,y);
        return (this._bitmap.width * Math.floor(pt.y) + Math.floor(pt.x))*4;
    }

    this.getPixeli32 = function(x,y) {
        return this._bitmap._buffer.readUInt32BE(this._index(x,y));
    }
    this.setPixeli32 = function(x,y, int) {
        return this._bitmap._buffer.writeUInt32BE(int,this._index(x,y));
    }

    // ===============  style state

    this._fillColor = 0xFFFFFFFF;   // the real int holding the RGBA value
    this._fillStyle_text = "black"; // the text version set by using the fillStyle setter.
    this._strokeColor = 0x000000FF;
    this._strokeStyle_text = "black";
    Object.defineProperty(this, 'fillStyle', {
        get: function() { return this._fillStyle_text; },
        set: function(val) {
            this._fillColor = colorStringToUint32(val);
            this._fillStyle_text = val;
        }
    });
    Object.defineProperty(this, 'strokeStyle', {
        get: function() { return this._strokeStyle_text; },
        set: function(val) {
            this._strokeColor = colorStringToUint32(val);
            this._strokeStyle_text = val;
        }
    });

    // ================= drawing commands
    //sets a pixel with proper alpha compositing
    this.compositePixel  = function(x,y, new_int) {
        if(x<0) return;
        if(y<0) return;
        if(x >= this._bitmap.width) return;
        if(y >= this._bitmap.height) return;
        var n = this._index(Math.floor(x),Math.floor(y));
        var old_int = this._bitmap._buffer.readUInt32BE(n);
        var final_int = exports.compositePixel(new_int,old_int,this.mode);
        this._bitmap._buffer.writeUInt32BE(final_int,n);
    }

    this.drawImage2 = function(img2,
        sx,sy,sw,sh,
        dx,dy,dw,dh) {
        //console.log('draw image2 invoked',sx,sy,sw,sh, dx,dy,dw,dh);
        //console.log("this image = ", this._bitmap.width, this._bitmap.height);
        var i2w = img2.width;
        var i2h = img2.height;
        var i1w = this._bitmap.width;
        var i1h = this._bitmap.height;
        for(var j=0; j<sh; j++) {
            for(var i=0; i<sw; i++) {
                var ns = ((sy+j)*i2w + (sx+i))*4;
                var nd = ((dy+j)*i1w + (dx+i))*4;
                var oval = this._bitmap._buffer.readUInt32BE(nd);
                var nval = img2._buffer.readUInt32BE(ns);
                var fval = exports.compositePixel(nval,oval, this.mode);
                this._bitmap._buffer.writeUInt32BE(fval,nd);
            }
        }

    }
    this.drawImage = function(bitmap, sx,sy,sw,sh, dx, dy, dw, dh) {
        //console.log("drawing",sx,sy,sw,sh,dx,dy,dw,dh);
        for(var i=0; i<dw; i++) {
            var tx = i/dw;
            var ssx = Math.floor(tx*sw)+sx;
            for(var j=0; j<dh; j++) {
                var ty = j/dh;
                var ssy = sy+Math.floor(ty * sh);
                var rgba = bitmap.getPixelRGBA(ssx,ssy);
                this._bitmap.setPixelRGBA(dx+i, dy+j, rgba);
            }
        }
    };

    this.beginPath = function() {
        this.path = [];
    }

    this.moveTo = function(x,y) {
        this.pathstart = makePoint(x,y);
        this.path.push(['m',x,y]);
    }
    this.closePath = function() {
        this.lineTo(this.pathstart.x,this.pathstart.y);
    }
    this.lineTo = function(x,y) {
        this.path.push(['l',x,y]);
    }
    this.quadraticCurveTo = function(cp1x, cp1y, x, y) {
        this.path.push(['q', cp1x, cp1y, x, y]);
    }
    this.bezierCurveTo = function(cp1x, cp1y, cp2x, cp2y, x, y) {
        this.path.push(['b', cp1x, cp1y, cp2x, cp2y, x, y]);
    }
    this.arc = function(x,y, rad, start, end, clockwise) {
        function addCirclePoint(ctx,type,a) {
            ctx.path.push([type,x+Math.sin(a)*rad,y+Math.cos(a)*rad]);
        }
        addCirclePoint(this,'m',start);
        for(var a=start; a<=end; a+=Math.PI/16)  addCirclePoint(this,'l',a);
        addCirclePoint(this,'l',end);
    }

    this.fill = function() {
        //get just the color part
        var rgb = uint32.and(this._fillColor,0xFFFFFF00);
        var lines = pathToLines(this.path);
        var bounds = calcMinimumBounds(lines);
        var startY = Math.min(bounds.y2-1, bitmap.height);
        var endY = Math.max(bounds.y, 0);

        for(var j=startY; j>=endY; j--) {
            var ints = calcSortedIntersections(lines,j);
            //fill between each pair of intersections
            for(var i=0; i<ints.length; i+=2) {
                var fstartf = fract(ints[i]);
                var fendf   = fract(ints[i+1]);
                var start = Math.floor(ints[i]);
                var end   = Math.floor(ints[i+1]);
                for(var ii=start; ii<=end; ii++) {
                    if(ii == start) {
                        //first
                        var int = uint32.or(rgb,(1-fstartf)*255);
                        this.compositePixel(ii,j, int);
                        continue;
                    }
                    if(ii == end) {
                        //last
                        var int = uint32.or(rgb,fendf*255);
                        this.compositePixel(ii,j, int);
                        continue;
                    }
                    //console.log("filling",ii,j);
                    this.compositePixel(ii,j, this._fillColor);
                }
            }
        }
    }
    this.stroke = function() {
        var lines = pathToLines(this.path);
        var ctx = this;
        lines.forEach(function(line){
            drawLine(ctx, line, ctx._strokeColor, ctx.lineWidth);
        });
    }

    function makeRectPath(ctx,x,y,w,h) {
        ctx.beginPath();
        ctx.moveTo(x,y);
        ctx.lineTo(x+w,y);
        ctx.lineTo(x+w,y+h);
        ctx.lineTo(x,y+h);
        ctx.closePath();
    }

    this.fillRect   = function(x,y,w,h) {  makeRectPath(this,x,y,w,h);   this.fill();    }

    this.strokeRect = function(x,y,w,h) {  makeRectPath(this,x,y,w,h);   this.stroke();  }

    this.clearRect  = function(x,y,w,h) {
      for(var i=x; i<x+w; i++) {
        for(var j=y; j<y+h; j++) {
          this.setPixeli32(i,j,0x00000000);
        }
      }
    }



    // ================  Fonts and Text Drawing

    this.setFont = function(family, size) {
        this._settings.font.family = family;
        if(!_fonts[family]) {
            console.log("WARNING. MISSING FONT FAMILY",family);
            this._settings.font.family = DEFAULT_FONT_FAMILY;
        }
        this._settings.font.size = size;
    }


    function renderGlyphToBitmap(font, ch, size) {
        var ysize = (font.font.ascender - font.font.descender)/font.font.unitsPerEm*size;
        var glyph = font.font.charToGlyph(ch);
        var ysize = (glyph.yMax-glyph.yMin)/font.font.unitsPerEm*size;
        var xsize = (glyph.xMax-glyph.xMin)/font.font.unitsPerEm*size + 3;

        var path = font.font.getPath(ch, 0, glyph.yMax/font.font.unitsPerEm*size, size);
        var bitmap = exports.make(
                Math.ceil(xsize),
                Math.ceil(ysize), { fillval: uint32.toUint32(0x00000000) });
        var ctx = bitmap.getContext('2d');
        ctx.fillStyle = '#000000';
        ctx.mode = "REPLACE";

        ctx.beginPath();
        var fill = true;
        path.commands.forEach(function(cmd) {
            switch(cmd.type) {
                case 'M': ctx.moveTo(cmd.x,cmd.y); break;
                case 'Q': ctx.quadraticCurveTo(cmd.x1,cmd.y1,cmd.x,cmd.y); break;
                case 'L': ctx.lineTo(cmd.x,cmd.y); break;
                case 'Z': ctx.closePath(); fill?ctx.fill():ctx.stroke(); ctx.beginPath(); break;
            }
>>>>>>> bdc31dae
        });

        for(var i=0; i<bitmap.width; i++) {
            for(var j=0; j<bitmap.height; j++) {
                var rgba = bitmap.getPixelRGBA(i,j);
                var n = (j*bitmap.width+i)*4;
                var bytes = uint32.getBytesBigEndian(rgba);
                for(var k=0; k<4; k++) {
                    png.data[n+k] = bytes[k];
                }
            }
        }

        png.pack()
            .pipe(outstream)
            .on('finish', ()=>{  res(); })
            .on('error', (err) => { rej(err); })
    });
<<<<<<< HEAD
=======

    for(var i=0; i<bitmap.width; i++) {
        for(var j=0; j<bitmap.height; j++) {
            for(var k=0; k<4; k++) {
                var n = (j*bitmap.width+i)*4 + k;
                png.data[n] = bitmap._buffer[n];
            }
        }
    }

    png.pack().pipe(outstream).on('finish', cb);
}

exports.encodePNGSync = function(bitmap) {
    var png = new PNG({
        width: bitmap.width,
        height: bitmap.height,
    });

    for (var i = 0; i < bitmap.width; i++) {
        for (var j = 0; j < bitmap.height; j++) {
            for (var k = 0; k < 4; k++) {
                var n = (j * bitmap.width + i) * 4 + k;
                png.data[n] = bitmap._buffer[n];
            }
        }
    }

    return PNG.sync.write(png);
}

exports.encodeJPEG = function(bitmap, outstream, cb) {
    var data = {
        data:bitmap._buffer,
        width:bitmap.width,
        height:bitmap.height,
    }
    outstream.write(JPEG.encode(data, 50).data,function(){
        if(cb)cb();
    });
}

exports.decodeJPEG = function(data) {
    var rawImageData = JPEG.decode(data);
    var bitmap = new Bitmap4BBP(rawImageData.width, rawImageData.height);
    for(var i=0; i<rawImageData.width; i++) {
        for(var j=0; j<rawImageData.height; j++) {
            var n = (j*rawImageData.width + i)*4;
            bitmap.setPixelRGBA_i(i,j,
                rawImageData.data[n+0],
                rawImageData.data[n+1],
                rawImageData.data[n+2],
                rawImageData.data[n+3]
            );
        }
    }
    return bitmap;
>>>>>>> bdc31dae
}

exports.encodeJPEGToStream = function(img, outstream) {
    return new Promise((res,rej)=> {
        var data = {
            data: img.data,
            width: img.width,
            height: img.height
        };
        outstream.on('error', (err) => rej(err));
        outstream.write(JPEG.encode(data, 50).data, () => res());
    });
};

exports.decodeJPEGFromStream = function(data) {
    return new Promise((res,rej)=>{
        try {
            var chunks = [];
            data.on('data',(chunk)=>{
                chunks.push(chunk);
            });
<<<<<<< HEAD
            data.on('end',()=>{
                var buf = Buffer.concat(chunks);
                var rawImageData = JPEG.decode(buf);
                var bitmap = new Bitmap(rawImageData.width, rawImageData.height);
                for (var i = 0; i < rawImageData.width; i++) {
                    for (var j = 0; j < rawImageData.height; j++) {
                        var n = (j * rawImageData.width + i) * 4;
                        bitmap.setPixelRGBA_i(i, j,
                            rawImageData.data[n + 0],
                            rawImageData.data[n + 1],
                            rawImageData.data[n + 2],
                            rawImageData.data[n + 3]
                        );
                    }
                }
                res(bitmap);
            });
        } catch (e) {
            console.log(e);
            rej(e);
=======
        },
        loadSync: function() {
            this.font = opentype.loadSync(binary);
            this.loaded = true;
        }
    };
    return _fonts[family];
}
exports.registerFontSync = function(binary, family, weight, style, variant) {
    _fonts[family] = {
        binary: binary,
        family: family,
        weight: weight,
        style: style,
        variant: variant,
        loaded: true,
        font: opentype.loadSync(binary),
    };
    return _fonts[family];
}
exports.debug_list_of_fonts = _fonts;



// =============== Utility functions

function colorStringToUint32(str) {
    if(!str) return 0x000000;
    //hex values always get 255 for the alpha channel
    if(str.indexOf('#')==0) {
        var int = uint32.toUint32(parseInt(str.substring(1),16));
        int = uint32.shiftLeft(int,8);
        int = uint32.or(int,0xff);
        return int;
    }
    if(str.indexOf('rgba')==0) {
        var parts = str.trim().substring(4).replace('(','').replace(')','').split(',');
        return uint32.fromBytesBigEndian(
            parseInt(parts[0]),
            parseInt(parts[1]),
            parseInt(parts[2]),
            Math.floor(parseFloat(parts[3])*255));
    }
    if(str.indexOf('rgb')==0) {
        var parts = str.trim().substring(3).replace('(','').replace(')','').split(',');
        return uint32.fromBytesBigEndian(parseInt(parts[0]), parseInt(parts[1]), parseInt(parts[2]), 255);
    }
    if(NAMED_COLORS[str]) {
        return NAMED_COLORS[str];
    }
    throw new Error("unknown style format: " + str );
}

function makePoint (x,y)       {  return {x:x, y:y} }
function makeLine  (start,end) {  return {start:start, end:end} }
function fract(v) {  return v-Math.floor(v);   }
function lerp(a,b,t) {  return a + (b-a)*t; }

function calcQuadraticAtT(p, t) {
    var x = (1-t)*(1-t)*p[0].x + 2*(1-t)*t*p[1].x + t*t*p[2].x;
    var y = (1-t)*(1-t)*p[0].y + 2*(1-t)*t*p[1].y + t*t*p[2].y;
    return {x:x,y:y};
}

function calcBezierAtT(p, t) {
    var x = (1-t)*(1-t)*(1-t)*p[0].x + 3*(1-t)*(1-t)*t*p[1].x + 3*(1-t)*t*t*p[2].x + t*t*t*p[3].x;
    var y = (1-t)*(1-t)*(1-t)*p[0].y + 3*(1-t)*(1-t)*t*p[1].y + 3*(1-t)*t*t*p[2].y + t*t*t*p[3].y;
    return {x:x,y:y};
}

function pathToLines(path) {
    var lines = [];
    var curr = null;
    path.forEach(function(cmd) {
        if(cmd[0] == 'm') {
            curr = makePoint(cmd[1],cmd[2]);
        }
        if(cmd[0] == 'l') {
            var pt = makePoint(cmd[1],cmd[2]);
            lines.push(makeLine(curr,pt));
            curr = pt;
        }
        if(cmd[0] == 'q') {
            var pts = [curr, makePoint(cmd[1],cmd[2]), makePoint(cmd[3],cmd[4])];
            for(var t=0; t<1; t+=0.1) {
                var pt = calcQuadraticAtT(pts,t);
                lines.push(makeLine(curr,pt));
                curr = pt;
            }
        }
        if(cmd[0] == 'b') {
            var pts = [curr, makePoint(cmd[1],cmd[2]), makePoint(cmd[3],cmd[4]), makePoint(cmd[5],cmd[6])];
            for(var t=0; t<1; t+=0.1) {
                var pt = calcBezierAtT(pts,t);
                lines.push(makeLine(curr,pt));
                curr = pt;
            }
>>>>>>> bdc31dae
        }
    });
};

exports.decodePNGFromStream = function(instream) {
    return new Promise((res,rej)=>{
        instream.pipe(new PNG())
            .on("parsed", function() {
                var bitmap =  new Bitmap(this.width,this.height);
                for(var i=0; i<bitmap.data.length; i++) {
                    bitmap.data[i] = this.data[i];
                };
                res(bitmap);
            });
    })
<<<<<<< HEAD
};
=======
    return bounds;
}

//adapted from http://alienryderflex.com/polygon
function calcSortedIntersections(lines,y) {
    var xlist = [];
    for(var i=0; i<lines.length; i++) {
        var A = lines[i].start;
        var B = lines[i].end;
        if(A.y<y && B.y>=y || B.y<y && A.y>=y) {
            var xval = A.x + (y-A.y) / (B.y-A.y) * (B.x-A.x);
            xlist.push(xval);
        }
    }
    return xlist.sort(function(a,b) {  return a-b; });
}

// antialiased Bresenham's line with width
// http://members.chello.at/~easyfilter/bresenham.html
function drawLine(image, line, color, width) {
  var x0 = Math.floor(line.start.x);
  var y0 = Math.floor(line.start.y);
  var x1 = Math.floor(line.end.x);
  var y1 = Math.floor(line.end.y);
  var dx = Math.abs(x1 - x0), sx = x0 < x1 ? 1 : -1;
  var dy = Math.abs(y1 - y0), sy = y0 < y1 ? 1 : -1;

   var err = dx-dy, e2, x2, y2;
   var ed = dx+dy == 0 ? 1 : Math.sqrt(dx*dx+dy*dy);
  var rgb = uint32.and(color,0xFFFFFF00);
   for (width = (width+1)/2; ; ) {
     var alpha = ~~Math.max(0,255*(Math.abs(err-dx+dy)/ed-width+1));
     var pixelColor = uint32.or(rgb,255-alpha);
      image.compositePixel(x0,y0,pixelColor);
      e2 = err; x2 = x0;
      if (2*e2 >= -dx) {
         for (e2 += dy, y2 = y0; e2 < ed*width && (y1 != y2 || dx > dy); e2 += dx) {
           var alpha = ~~Math.max(0,255*(Math.abs(e2)/ed-width+1));
           var pixelColor = uint32.or(rgb,255-alpha);
            image.compositePixel(x0, y2 += sy, pixelColor);
          }
         if (x0 == x1) break;
         e2 = err; err -= dy; x0 += sx;
      }
      if (2*e2 <= dy) {
         for (e2 = dx-e2; e2 < ed*width && (x1 != x2 || dx < dy); e2 += dy) {
         var alpha = ~~Math.max(0,255*(Math.abs(e2)/ed-width+1));
         var pixelColor = uint32.or(rgb,255-alpha);
            image.compositePixel(x2 += sx, y0, pixelColor);
          }
         if (y0 == y1) break;
         err += dx; y0 += sy;
      }
   }
}

//composite pixel doubles the time. need to implement replace with a better thing
exports.compositePixel  = function(src,dst,omode) {
    if(omode == 'REPLACE') {
        return src;
    }
    var src_rgba = uint32.getBytesBigEndian(src);
    var dst_rgba = uint32.getBytesBigEndian(dst);

    var src_alpha = src_rgba[3]/255;
    var dst_alpha = dst_rgba[3]/255;
    var final_a = 255*(src_alpha + dst_alpha * (1-src_alpha));

    var final_rgba = [
        lerp(dst_rgba[0],src_rgba[0],src_alpha),
        lerp(dst_rgba[1],src_rgba[1],src_alpha),
        lerp(dst_rgba[2],src_rgba[2],src_alpha),
        final_a,
    ];
    return uint32.fromBytesBigEndian(final_rgba[0], final_rgba[1], final_rgba[2], final_rgba[3]);
}

>>>>>>> bdc31dae

exports.registerFont = text.registerFont;<|MERGE_RESOLUTION|>--- conflicted
+++ resolved
@@ -12,7 +12,7 @@
 var Bitmap = require('./bitmap');
 var text = require('./text');
 
-<<<<<<< HEAD
+
 exports.make = function(w,h,options) {
     return new Bitmap(w,h,options);
 };
@@ -22,311 +22,6 @@
         var png = new PNG({
             width:bitmap.width,
             height:bitmap.height
-=======
-var NAMED_COLORS = {
-    'white':0xFFFFFFff, 'black':0x000000ff,  'red':0xFF0000ff,  'green':0x00FF00ff, 'blue':0x0000FFff,
-}
-var DEFAULT_FONT_FAMILY = 'source';
-
-function Bitmap4BBP(w,h,options) {
-    this.width = Math.floor(w);
-    this.height = Math.floor(h);
-    var fillval = 0x000000FF;
-    if(options && (typeof options.fillval) !== undefined) {
-        fillval = options.fillval;
-    }
-    this._buffer = new Buffer(this.width*this.height*4);
-    this.data = this._buffer;
-    for(var i=0; i<this.width; i++) {
-        for(var j=0; j<this.height; j++) {
-            this._buffer.writeUInt32BE(fillval, (j*this.width+i)*4);
-        }
-    }
-    this._index = function(x,y) {
-        return (this.width * Math.floor(y) + Math.floor(x))*4;
-    }
-
-    this.getContext = function(type) {
-        return new Bitmap4BBPContext(this);
-    }
-    this.setPixelRGBA = function(x,y,rgba) {
-        x = Math.floor(x);
-        y = Math.floor(y);
-        if(x < 0) return;
-        if(y < 0) return;
-        if(x >= this.width) return;
-        if(y >= this.height) return;
-        var i = (this.width * y + x)*4;
-        var bytes = uint32.getBytesBigEndian(rgba);
-        this.data[i+0] = bytes[0];
-        this.data[i+1] = bytes[1];
-        this.data[i+2] = bytes[2];
-        this.data[i+3] = bytes[3];
-    }
-    this.setPixelRGBA_i = function(x,y,r,g,b,a) {
-        x = Math.floor(x);
-        y = Math.floor(y);
-        if(x < 0) return;
-        if(y < 0) return;
-        if(x >= this.width) return;
-        if(y >= this.height) return;
-        var i = (this.width * y + x)*4;
-        this.data[i+0] = r;
-        this.data[i+1] = g;
-        this.data[i+2] = b;
-        this.data[i+3] = a;
-    }
-    this.getPixelRGBA = function(x,y) {
-        x = Math.floor(x);
-        y = Math.floor(y);
-        if(x<0) return 0;
-        if(y<0) return 0;
-        if(x >= this.width) return 0;
-        if(y >= this.height) return 0;
-        var i = (this.width * y + x) * 4;
-        return uint32.fromBytesBigEndian(
-            this.data[i+0],
-            this.data[i+1],
-            this.data[i+2],
-            this.data[i+3]);
-    }
-}
-
-function Bitmap4BBPContext(bitmap) {
-    //we get more than a factor 2x speedup by using caching
-    this.USE_FONT_GLYPH_CACHING = true;
-
-    this._bitmap = bitmap;
-    this.transform = new trans.Transform();
-    this.mode = "OVER";
-    this._settings = {
-        font: {
-            family:'serif',
-            size: 14,
-        }
-    }
-
-
-    // === Canvas context ===================
-    this.save = function() {           this.transform.save();           }
-    this.restore = function() {        this.transform.restore();        }
-    this.translate = function(x,y) {   this.transform.translate(x,y);   }
-
-
-    // ==========  Pixel Access =============
-
-    this._index = function(x,y) {
-        var pt = this.transform.transformPoint(x,y);
-        return (this._bitmap.width * Math.floor(pt.y) + Math.floor(pt.x))*4;
-    }
-
-    this.getPixeli32 = function(x,y) {
-        return this._bitmap._buffer.readUInt32BE(this._index(x,y));
-    }
-    this.setPixeli32 = function(x,y, int) {
-        return this._bitmap._buffer.writeUInt32BE(int,this._index(x,y));
-    }
-
-    // ===============  style state
-
-    this._fillColor = 0xFFFFFFFF;   // the real int holding the RGBA value
-    this._fillStyle_text = "black"; // the text version set by using the fillStyle setter.
-    this._strokeColor = 0x000000FF;
-    this._strokeStyle_text = "black";
-    Object.defineProperty(this, 'fillStyle', {
-        get: function() { return this._fillStyle_text; },
-        set: function(val) {
-            this._fillColor = colorStringToUint32(val);
-            this._fillStyle_text = val;
-        }
-    });
-    Object.defineProperty(this, 'strokeStyle', {
-        get: function() { return this._strokeStyle_text; },
-        set: function(val) {
-            this._strokeColor = colorStringToUint32(val);
-            this._strokeStyle_text = val;
-        }
-    });
-
-    // ================= drawing commands
-    //sets a pixel with proper alpha compositing
-    this.compositePixel  = function(x,y, new_int) {
-        if(x<0) return;
-        if(y<0) return;
-        if(x >= this._bitmap.width) return;
-        if(y >= this._bitmap.height) return;
-        var n = this._index(Math.floor(x),Math.floor(y));
-        var old_int = this._bitmap._buffer.readUInt32BE(n);
-        var final_int = exports.compositePixel(new_int,old_int,this.mode);
-        this._bitmap._buffer.writeUInt32BE(final_int,n);
-    }
-
-    this.drawImage2 = function(img2,
-        sx,sy,sw,sh,
-        dx,dy,dw,dh) {
-        //console.log('draw image2 invoked',sx,sy,sw,sh, dx,dy,dw,dh);
-        //console.log("this image = ", this._bitmap.width, this._bitmap.height);
-        var i2w = img2.width;
-        var i2h = img2.height;
-        var i1w = this._bitmap.width;
-        var i1h = this._bitmap.height;
-        for(var j=0; j<sh; j++) {
-            for(var i=0; i<sw; i++) {
-                var ns = ((sy+j)*i2w + (sx+i))*4;
-                var nd = ((dy+j)*i1w + (dx+i))*4;
-                var oval = this._bitmap._buffer.readUInt32BE(nd);
-                var nval = img2._buffer.readUInt32BE(ns);
-                var fval = exports.compositePixel(nval,oval, this.mode);
-                this._bitmap._buffer.writeUInt32BE(fval,nd);
-            }
-        }
-
-    }
-    this.drawImage = function(bitmap, sx,sy,sw,sh, dx, dy, dw, dh) {
-        //console.log("drawing",sx,sy,sw,sh,dx,dy,dw,dh);
-        for(var i=0; i<dw; i++) {
-            var tx = i/dw;
-            var ssx = Math.floor(tx*sw)+sx;
-            for(var j=0; j<dh; j++) {
-                var ty = j/dh;
-                var ssy = sy+Math.floor(ty * sh);
-                var rgba = bitmap.getPixelRGBA(ssx,ssy);
-                this._bitmap.setPixelRGBA(dx+i, dy+j, rgba);
-            }
-        }
-    };
-
-    this.beginPath = function() {
-        this.path = [];
-    }
-
-    this.moveTo = function(x,y) {
-        this.pathstart = makePoint(x,y);
-        this.path.push(['m',x,y]);
-    }
-    this.closePath = function() {
-        this.lineTo(this.pathstart.x,this.pathstart.y);
-    }
-    this.lineTo = function(x,y) {
-        this.path.push(['l',x,y]);
-    }
-    this.quadraticCurveTo = function(cp1x, cp1y, x, y) {
-        this.path.push(['q', cp1x, cp1y, x, y]);
-    }
-    this.bezierCurveTo = function(cp1x, cp1y, cp2x, cp2y, x, y) {
-        this.path.push(['b', cp1x, cp1y, cp2x, cp2y, x, y]);
-    }
-    this.arc = function(x,y, rad, start, end, clockwise) {
-        function addCirclePoint(ctx,type,a) {
-            ctx.path.push([type,x+Math.sin(a)*rad,y+Math.cos(a)*rad]);
-        }
-        addCirclePoint(this,'m',start);
-        for(var a=start; a<=end; a+=Math.PI/16)  addCirclePoint(this,'l',a);
-        addCirclePoint(this,'l',end);
-    }
-
-    this.fill = function() {
-        //get just the color part
-        var rgb = uint32.and(this._fillColor,0xFFFFFF00);
-        var lines = pathToLines(this.path);
-        var bounds = calcMinimumBounds(lines);
-        var startY = Math.min(bounds.y2-1, bitmap.height);
-        var endY = Math.max(bounds.y, 0);
-
-        for(var j=startY; j>=endY; j--) {
-            var ints = calcSortedIntersections(lines,j);
-            //fill between each pair of intersections
-            for(var i=0; i<ints.length; i+=2) {
-                var fstartf = fract(ints[i]);
-                var fendf   = fract(ints[i+1]);
-                var start = Math.floor(ints[i]);
-                var end   = Math.floor(ints[i+1]);
-                for(var ii=start; ii<=end; ii++) {
-                    if(ii == start) {
-                        //first
-                        var int = uint32.or(rgb,(1-fstartf)*255);
-                        this.compositePixel(ii,j, int);
-                        continue;
-                    }
-                    if(ii == end) {
-                        //last
-                        var int = uint32.or(rgb,fendf*255);
-                        this.compositePixel(ii,j, int);
-                        continue;
-                    }
-                    //console.log("filling",ii,j);
-                    this.compositePixel(ii,j, this._fillColor);
-                }
-            }
-        }
-    }
-    this.stroke = function() {
-        var lines = pathToLines(this.path);
-        var ctx = this;
-        lines.forEach(function(line){
-            drawLine(ctx, line, ctx._strokeColor, ctx.lineWidth);
-        });
-    }
-
-    function makeRectPath(ctx,x,y,w,h) {
-        ctx.beginPath();
-        ctx.moveTo(x,y);
-        ctx.lineTo(x+w,y);
-        ctx.lineTo(x+w,y+h);
-        ctx.lineTo(x,y+h);
-        ctx.closePath();
-    }
-
-    this.fillRect   = function(x,y,w,h) {  makeRectPath(this,x,y,w,h);   this.fill();    }
-
-    this.strokeRect = function(x,y,w,h) {  makeRectPath(this,x,y,w,h);   this.stroke();  }
-
-    this.clearRect  = function(x,y,w,h) {
-      for(var i=x; i<x+w; i++) {
-        for(var j=y; j<y+h; j++) {
-          this.setPixeli32(i,j,0x00000000);
-        }
-      }
-    }
-
-
-
-    // ================  Fonts and Text Drawing
-
-    this.setFont = function(family, size) {
-        this._settings.font.family = family;
-        if(!_fonts[family]) {
-            console.log("WARNING. MISSING FONT FAMILY",family);
-            this._settings.font.family = DEFAULT_FONT_FAMILY;
-        }
-        this._settings.font.size = size;
-    }
-
-
-    function renderGlyphToBitmap(font, ch, size) {
-        var ysize = (font.font.ascender - font.font.descender)/font.font.unitsPerEm*size;
-        var glyph = font.font.charToGlyph(ch);
-        var ysize = (glyph.yMax-glyph.yMin)/font.font.unitsPerEm*size;
-        var xsize = (glyph.xMax-glyph.xMin)/font.font.unitsPerEm*size + 3;
-
-        var path = font.font.getPath(ch, 0, glyph.yMax/font.font.unitsPerEm*size, size);
-        var bitmap = exports.make(
-                Math.ceil(xsize),
-                Math.ceil(ysize), { fillval: uint32.toUint32(0x00000000) });
-        var ctx = bitmap.getContext('2d');
-        ctx.fillStyle = '#000000';
-        ctx.mode = "REPLACE";
-
-        ctx.beginPath();
-        var fill = true;
-        path.commands.forEach(function(cmd) {
-            switch(cmd.type) {
-                case 'M': ctx.moveTo(cmd.x,cmd.y); break;
-                case 'Q': ctx.quadraticCurveTo(cmd.x1,cmd.y1,cmd.x,cmd.y); break;
-                case 'L': ctx.lineTo(cmd.x,cmd.y); break;
-                case 'Z': ctx.closePath(); fill?ctx.fill():ctx.stroke(); ctx.beginPath(); break;
-            }
->>>>>>> bdc31dae
         });
 
         for(var i=0; i<bitmap.width; i++) {
@@ -345,66 +40,6 @@
             .on('finish', ()=>{  res(); })
             .on('error', (err) => { rej(err); })
     });
-<<<<<<< HEAD
-=======
-
-    for(var i=0; i<bitmap.width; i++) {
-        for(var j=0; j<bitmap.height; j++) {
-            for(var k=0; k<4; k++) {
-                var n = (j*bitmap.width+i)*4 + k;
-                png.data[n] = bitmap._buffer[n];
-            }
-        }
-    }
-
-    png.pack().pipe(outstream).on('finish', cb);
-}
-
-exports.encodePNGSync = function(bitmap) {
-    var png = new PNG({
-        width: bitmap.width,
-        height: bitmap.height,
-    });
-
-    for (var i = 0; i < bitmap.width; i++) {
-        for (var j = 0; j < bitmap.height; j++) {
-            for (var k = 0; k < 4; k++) {
-                var n = (j * bitmap.width + i) * 4 + k;
-                png.data[n] = bitmap._buffer[n];
-            }
-        }
-    }
-
-    return PNG.sync.write(png);
-}
-
-exports.encodeJPEG = function(bitmap, outstream, cb) {
-    var data = {
-        data:bitmap._buffer,
-        width:bitmap.width,
-        height:bitmap.height,
-    }
-    outstream.write(JPEG.encode(data, 50).data,function(){
-        if(cb)cb();
-    });
-}
-
-exports.decodeJPEG = function(data) {
-    var rawImageData = JPEG.decode(data);
-    var bitmap = new Bitmap4BBP(rawImageData.width, rawImageData.height);
-    for(var i=0; i<rawImageData.width; i++) {
-        for(var j=0; j<rawImageData.height; j++) {
-            var n = (j*rawImageData.width + i)*4;
-            bitmap.setPixelRGBA_i(i,j,
-                rawImageData.data[n+0],
-                rawImageData.data[n+1],
-                rawImageData.data[n+2],
-                rawImageData.data[n+3]
-            );
-        }
-    }
-    return bitmap;
->>>>>>> bdc31dae
 }
 
 exports.encodeJPEGToStream = function(img, outstream) {
@@ -426,7 +61,6 @@
             data.on('data',(chunk)=>{
                 chunks.push(chunk);
             });
-<<<<<<< HEAD
             data.on('end',()=>{
                 var buf = Buffer.concat(chunks);
                 var rawImageData = JPEG.decode(buf);
@@ -447,105 +81,6 @@
         } catch (e) {
             console.log(e);
             rej(e);
-=======
-        },
-        loadSync: function() {
-            this.font = opentype.loadSync(binary);
-            this.loaded = true;
-        }
-    };
-    return _fonts[family];
-}
-exports.registerFontSync = function(binary, family, weight, style, variant) {
-    _fonts[family] = {
-        binary: binary,
-        family: family,
-        weight: weight,
-        style: style,
-        variant: variant,
-        loaded: true,
-        font: opentype.loadSync(binary),
-    };
-    return _fonts[family];
-}
-exports.debug_list_of_fonts = _fonts;
-
-
-
-// =============== Utility functions
-
-function colorStringToUint32(str) {
-    if(!str) return 0x000000;
-    //hex values always get 255 for the alpha channel
-    if(str.indexOf('#')==0) {
-        var int = uint32.toUint32(parseInt(str.substring(1),16));
-        int = uint32.shiftLeft(int,8);
-        int = uint32.or(int,0xff);
-        return int;
-    }
-    if(str.indexOf('rgba')==0) {
-        var parts = str.trim().substring(4).replace('(','').replace(')','').split(',');
-        return uint32.fromBytesBigEndian(
-            parseInt(parts[0]),
-            parseInt(parts[1]),
-            parseInt(parts[2]),
-            Math.floor(parseFloat(parts[3])*255));
-    }
-    if(str.indexOf('rgb')==0) {
-        var parts = str.trim().substring(3).replace('(','').replace(')','').split(',');
-        return uint32.fromBytesBigEndian(parseInt(parts[0]), parseInt(parts[1]), parseInt(parts[2]), 255);
-    }
-    if(NAMED_COLORS[str]) {
-        return NAMED_COLORS[str];
-    }
-    throw new Error("unknown style format: " + str );
-}
-
-function makePoint (x,y)       {  return {x:x, y:y} }
-function makeLine  (start,end) {  return {start:start, end:end} }
-function fract(v) {  return v-Math.floor(v);   }
-function lerp(a,b,t) {  return a + (b-a)*t; }
-
-function calcQuadraticAtT(p, t) {
-    var x = (1-t)*(1-t)*p[0].x + 2*(1-t)*t*p[1].x + t*t*p[2].x;
-    var y = (1-t)*(1-t)*p[0].y + 2*(1-t)*t*p[1].y + t*t*p[2].y;
-    return {x:x,y:y};
-}
-
-function calcBezierAtT(p, t) {
-    var x = (1-t)*(1-t)*(1-t)*p[0].x + 3*(1-t)*(1-t)*t*p[1].x + 3*(1-t)*t*t*p[2].x + t*t*t*p[3].x;
-    var y = (1-t)*(1-t)*(1-t)*p[0].y + 3*(1-t)*(1-t)*t*p[1].y + 3*(1-t)*t*t*p[2].y + t*t*t*p[3].y;
-    return {x:x,y:y};
-}
-
-function pathToLines(path) {
-    var lines = [];
-    var curr = null;
-    path.forEach(function(cmd) {
-        if(cmd[0] == 'm') {
-            curr = makePoint(cmd[1],cmd[2]);
-        }
-        if(cmd[0] == 'l') {
-            var pt = makePoint(cmd[1],cmd[2]);
-            lines.push(makeLine(curr,pt));
-            curr = pt;
-        }
-        if(cmd[0] == 'q') {
-            var pts = [curr, makePoint(cmd[1],cmd[2]), makePoint(cmd[3],cmd[4])];
-            for(var t=0; t<1; t+=0.1) {
-                var pt = calcQuadraticAtT(pts,t);
-                lines.push(makeLine(curr,pt));
-                curr = pt;
-            }
-        }
-        if(cmd[0] == 'b') {
-            var pts = [curr, makePoint(cmd[1],cmd[2]), makePoint(cmd[3],cmd[4]), makePoint(cmd[5],cmd[6])];
-            for(var t=0; t<1; t+=0.1) {
-                var pt = calcBezierAtT(pts,t);
-                lines.push(makeLine(curr,pt));
-                curr = pt;
-            }
->>>>>>> bdc31dae
         }
     });
 };
@@ -561,86 +96,7 @@
                 res(bitmap);
             });
     })
-<<<<<<< HEAD
 };
-=======
-    return bounds;
-}
 
-//adapted from http://alienryderflex.com/polygon
-function calcSortedIntersections(lines,y) {
-    var xlist = [];
-    for(var i=0; i<lines.length; i++) {
-        var A = lines[i].start;
-        var B = lines[i].end;
-        if(A.y<y && B.y>=y || B.y<y && A.y>=y) {
-            var xval = A.x + (y-A.y) / (B.y-A.y) * (B.x-A.x);
-            xlist.push(xval);
-        }
-    }
-    return xlist.sort(function(a,b) {  return a-b; });
-}
-
-// antialiased Bresenham's line with width
-// http://members.chello.at/~easyfilter/bresenham.html
-function drawLine(image, line, color, width) {
-  var x0 = Math.floor(line.start.x);
-  var y0 = Math.floor(line.start.y);
-  var x1 = Math.floor(line.end.x);
-  var y1 = Math.floor(line.end.y);
-  var dx = Math.abs(x1 - x0), sx = x0 < x1 ? 1 : -1;
-  var dy = Math.abs(y1 - y0), sy = y0 < y1 ? 1 : -1;
-
-   var err = dx-dy, e2, x2, y2;
-   var ed = dx+dy == 0 ? 1 : Math.sqrt(dx*dx+dy*dy);
-  var rgb = uint32.and(color,0xFFFFFF00);
-   for (width = (width+1)/2; ; ) {
-     var alpha = ~~Math.max(0,255*(Math.abs(err-dx+dy)/ed-width+1));
-     var pixelColor = uint32.or(rgb,255-alpha);
-      image.compositePixel(x0,y0,pixelColor);
-      e2 = err; x2 = x0;
-      if (2*e2 >= -dx) {
-         for (e2 += dy, y2 = y0; e2 < ed*width && (y1 != y2 || dx > dy); e2 += dx) {
-           var alpha = ~~Math.max(0,255*(Math.abs(e2)/ed-width+1));
-           var pixelColor = uint32.or(rgb,255-alpha);
-            image.compositePixel(x0, y2 += sy, pixelColor);
-          }
-         if (x0 == x1) break;
-         e2 = err; err -= dy; x0 += sx;
-      }
-      if (2*e2 <= dy) {
-         for (e2 = dx-e2; e2 < ed*width && (x1 != x2 || dx < dy); e2 += dy) {
-         var alpha = ~~Math.max(0,255*(Math.abs(e2)/ed-width+1));
-         var pixelColor = uint32.or(rgb,255-alpha);
-            image.compositePixel(x2 += sx, y0, pixelColor);
-          }
-         if (y0 == y1) break;
-         err += dx; y0 += sy;
-      }
-   }
-}
-
-//composite pixel doubles the time. need to implement replace with a better thing
-exports.compositePixel  = function(src,dst,omode) {
-    if(omode == 'REPLACE') {
-        return src;
-    }
-    var src_rgba = uint32.getBytesBigEndian(src);
-    var dst_rgba = uint32.getBytesBigEndian(dst);
-
-    var src_alpha = src_rgba[3]/255;
-    var dst_alpha = dst_rgba[3]/255;
-    var final_a = 255*(src_alpha + dst_alpha * (1-src_alpha));
-
-    var final_rgba = [
-        lerp(dst_rgba[0],src_rgba[0],src_alpha),
-        lerp(dst_rgba[1],src_rgba[1],src_alpha),
-        lerp(dst_rgba[2],src_rgba[2],src_alpha),
-        final_a,
-    ];
-    return uint32.fromBytesBigEndian(final_rgba[0], final_rgba[1], final_rgba[2], final_rgba[3]);
-}
-
->>>>>>> bdc31dae
 
 exports.registerFont = text.registerFont;